--- conflicted
+++ resolved
@@ -13,19 +13,11 @@
               ('p', float),  # pressure [Pa]
               ('T', float),  # temperature [K]
               ('n', float)]  # densitgy [kg/m^3]
-<<<<<<< HEAD
-
-HASI = np.genfromtxt(file_HASI, dtype=dtype_HASI) 
-HASI['z'] *= 1e-3 # convert [m] to [km]
-HASI['p'] *= 0.01 # convert [Pa] to [mbar]
-HASI['n'] *= 1e3 * 1e-6 * 6.0221e23 / 27.8  # convert [kg/m^3] to [cm-3]
-=======
 try:
     HASI = np.genfromtxt(file_HASI, dtype=dtype_HASI) 
 except:
     url = 'http://w.astro.berkeley.edu/~madamkov/refdata/atmosphere_structure/titan/HASI_L4_ATMO_PROFILE_DESCEN.TAB'
     HASI = np.genfromtxt(url, dtype=dtype_HASI) 
->>>>>>> e6000cbf
 
 HASI['z'] *= 1e-3 # convert [m] to [km]
 HASI['p'] *= 0.01 # convert [Pa] to [mbar]
@@ -336,4 +328,21 @@
     z = altitude_at_pressure(levels)
     n_int = np.trapz(n,z)
 
-    return n_int+    return n_int
+
+def test_layer_column_integration():
+    model = set_structure(HASI, nlev=17)
+    layers = model['layers']
+    km_am = layers['dz']*layers['n']*3.73e-20
+    print("{:^3s}{:>10s}{:>10s}{:>8s}{:>10s}{:>10s}{:>8s}".format(
+          "i", "p_min", "p_min", "N_bar", "N_int(10)", "N_int(20)","dN(%)"))
+    for i in range(model['nlay']):
+        km_am_int = layer_column_density(layers['p_min'][i], 
+                                         layers['p_max'][i], 
+                                         nlev=20)*3.73e-20
+        print("{:>3d}{:10.3f}{:10.3f}{:8.3f}{:10.3f}{:10.3f}{:8.2f}".format(
+              i, layers['p_min'][i], layers['p_max'][i],
+              km_am[i], 
+              layer_column_density(layers['p_min'][i], layers['p_max'][i])*3.73e-20,
+              km_am_int,
+              100*(km_am_int-km_am[i])/km_am_int, ))